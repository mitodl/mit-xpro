# pylint: disable=too-many-lines
"""
Django settings for mitxpro.
"""
import logging
import os
import platform
from datetime import timedelta
from urllib.parse import urljoin, urlparse

import dj_database_url
import pytz
from celery.schedules import crontab
from django.core.exceptions import ImproperlyConfigured
from mitol.common.envs import (
    get_bool,
    get_delimited_list,
    get_features,
    get_int,
    get_string,
    import_settings_modules,
)
from mitol.common.settings.webpack import *  # pylint: disable=wildcard-import,unused-wildcard-import
from mitol.digitalcredentials.settings import *  # pylint: disable=wildcard-import,unused-wildcard-import
from redbeat import RedBeatScheduler

from mitxpro.celery_utils import OffsettingSchedule
from mitxpro.sentry import init_sentry

<<<<<<< HEAD

VERSION = "0.129.0"
=======
VERSION = "0.130.0"
>>>>>>> de84a57e

ENVIRONMENT = get_string(
    name="MITXPRO_ENVIRONMENT",
    default="dev",
    description="The execution environment that the app is in (e.g. dev, staging, prod)",
    required=True,
)
# this is only available to heroku review apps
HEROKU_APP_NAME = get_string(
    name="HEROKU_APP_NAME", default=None, description="The name of the review app"
)

# initialize Sentry before doing anything else so we capture any config errors
SENTRY_DSN = get_string(
    name="SENTRY_DSN", default="", description="The connection settings for Sentry"
)
SENTRY_LOG_LEVEL = get_string(
    name="SENTRY_LOG_LEVEL", default="ERROR", description="The log level for Sentry"
)
init_sentry(
    dsn=SENTRY_DSN,
    environment=ENVIRONMENT,
    version=VERSION,
    log_level=SENTRY_LOG_LEVEL,
    heroku_app_name=HEROKU_APP_NAME,
)

# Build paths inside the project like this: os.path.join(BASE_DIR, ...)
BASE_DIR = os.path.dirname(os.path.dirname(os.path.abspath(__file__)))

SITE_BASE_URL = get_string(
    name="MITXPRO_BASE_URL",
    default=None,
    description="Base url for the application in the format PROTOCOL://HOSTNAME[:PORT]",
    required=True,
)

# SECURITY WARNING: keep the secret key used in production secret!
SECRET_KEY = get_string(
    name="SECRET_KEY", default=None, description="Django secret key.", required=True
)

# SECURITY WARNING: don't run with debug turned on in production!
DEBUG = get_bool(
    name="DEBUG",
    default=False,
    dev_only=True,
    description="Set to True to enable DEBUG mode. Don't turn on in production.",
)


ALLOWED_HOSTS = ["*"]

CSRF_TRUSTED_ORIGINS = get_delimited_list(
    name="CSRF_TRUSTED_ORIGINS",
    default=[],
    description="Comma separated string of trusted domains that should be CSRF exempt",
)

SECURE_SSL_REDIRECT = get_bool(
    name="MITXPRO_SECURE_SSL_REDIRECT",
    default=True,
    description="Application-level SSL redirect setting.",
)

SECURE_SSL_HOST = get_string(
    name="MITXPRO_SECURE_SSL_HOST",
    default=None,
    description="Hostame to redirect non-secure requests to. "
    "Overrides value from HOST header.",
)

ZENDESK_CONFIG = {
    "HELP_WIDGET_ENABLED": get_bool(
        name="ZENDESK_HELP_WIDGET_ENABLED",
        default=False,
        description="Enabled/disable state for Zendesk web help widget.",
    ),
    "HELP_WIDGET_KEY": get_string(
        name="ZENDESK_HELP_WIDGET_KEY",
        default="8ef9ef96-3317-40a9-8ef6-de0737503caa",
        description="Represents the key for Zendesk web help widget.",
    ),
}

WEBPACK_LOADER = {
    "DEFAULT": {
        "CACHE": not DEBUG,
        "BUNDLE_DIR_NAME": "bundles/",
        "STATS_FILE": os.path.join(BASE_DIR, "webpack-stats.json"),
        "POLL_INTERVAL": 0.1,
        "TIMEOUT": None,
        "IGNORE": [r".+\.hot-update\.+", r".+\.js\.map"],
    }
}

SITE_ID = get_string(
    name="MITXPRO_SITE_ID",
    default=1,
    description="The default site id for django sites framework",
)

# configure a custom user model
AUTH_USER_MODEL = "users.User"

# Application definition
INSTALLED_APPS = (
    "django.contrib.admin",
    "django.contrib.auth",
    "django.contrib.contenttypes",
    "django.contrib.sessions",
    "django.contrib.messages",
    "django.contrib.staticfiles",
    "django.contrib.humanize",
    "django.contrib.sites",
    "django_user_agents",
    "social_django",
    "oauth2_provider",
    "rest_framework",
    "anymail",
    "django_filters",
    # WAGTAIL
    "wagtail.contrib.forms",
    "wagtail.contrib.redirects",
    "wagtail.contrib.table_block",
    "wagtail.contrib.routable_page",
    "wagtail.contrib.modeladmin",
    "wagtail.embeds",
    "wagtail.sites",
    "wagtail.users",
    "wagtail.snippets",
    "wagtail.documents",
    "wagtail.images",
    "wagtail.search",
    "wagtail.admin",
    "wagtail.core",
    "wagtailmetadata",
    "modelcluster",
    "taggit",
    # django-robots
    "robots",
    # Put our apps after this point
    "mitxpro",
    "authentication",
    "courses",
    "mail.apps.MailApp",
    "users",
    "cms",
    "compliance",
    "courseware",
    "sheets",
    "affiliate",
    # must be after "users" to pick up custom user model
    "b2b_ecommerce",
    "compat",
    "ecommerce",
    "hijack",
    "hijack_admin",
    "hubspot_xpro",
    "voucher",
    "maxmind",
    # ol-dango apps, must be after this project's apps for template precedence
    "mitol.hubspot_api.apps.HubspotApiApp",
    "mitol.common.apps.CommonApp",
    "mitol.digitalcredentials.apps.DigitalCredentialsApp",
    "mitol.mail.apps.MailApp",
    "mitol.oauth_toolkit_extensions.apps.OAuthToolkitExtensionsApp",
    "mitol.authentication.apps.TransitionalAuthenticationApp",
)
# Only include the seed data app if this isn't running in prod
if ENVIRONMENT not in ("production", "prod"):
    INSTALLED_APPS += ("localdev.seed",)


if not WEBPACK_DISABLE_LOADER_STATS:
    INSTALLED_APPS += ("webpack_loader",)

MIDDLEWARE = (
    "django.middleware.security.SecurityMiddleware",
    "django.contrib.sessions.middleware.SessionMiddleware",
    "affiliate.middleware.AffiliateMiddleware",
    "oauth2_provider.middleware.OAuth2TokenMiddleware",
    "django.middleware.common.CommonMiddleware",
    "django.middleware.csrf.CsrfViewMiddleware",
    "django.contrib.auth.middleware.AuthenticationMiddleware",
    "django.contrib.messages.middleware.MessageMiddleware",
    "django.middleware.clickjacking.XFrameOptionsMiddleware",
    "django.contrib.sites.middleware.CurrentSiteMiddleware",
    "django_user_agents.middleware.UserAgentMiddleware",
    "wagtail.contrib.redirects.middleware.RedirectMiddleware",
)

# enable the nplusone profiler only in debug mode
if DEBUG:
    INSTALLED_APPS += (
        "nplusone.ext.django",
        "silk",
    )
    MIDDLEWARE += (
        "nplusone.ext.django.NPlusOneMiddleware",
        "silk.middleware.SilkyMiddleware",
    )

SESSION_ENGINE = "django.contrib.sessions.backends.signed_cookies"

LOGIN_REDIRECT_URL = "/"
LOGIN_URL = "/signin"
LOGIN_ERROR_URL = "/signin"
LOGOUT_REDIRECT_URL = get_string(
    name="LOGOUT_REDIRECT_URL",
    default="/",
    description="Url to redirect to after logout, typically Open edX's own logout url",
)

ROOT_URLCONF = "mitxpro.urls"

TEMPLATES = [
    {
        "BACKEND": "django.template.backends.django.DjangoTemplates",
        "DIRS": [os.path.join(BASE_DIR, "templates")],
        "APP_DIRS": True,
        "OPTIONS": {
            "context_processors": [
                "django.template.context_processors.debug",
                "django.template.context_processors.request",
                "django.contrib.auth.context_processors.auth",
                "django.contrib.messages.context_processors.messages",
                "social_django.context_processors.backends",
                "social_django.context_processors.login_redirect",
                "mitxpro.context_processors.api_keys",
                "mitxpro.context_processors.configuration_context",
            ]
        },
    }
]

WSGI_APPLICATION = "mitxpro.wsgi.application"


# Database
# https://docs.djangoproject.com/en/2.0/ref/settings/#databases
DEFAULT_DATABASE_CONFIG = dj_database_url.parse(
    get_string(
        name="DATABASE_URL",
        default="sqlite:///{0}".format(os.path.join(BASE_DIR, "db.sqlite3")),
        description="The connection url to the Postgres database",
        required=True,
        write_app_json=False,
    )
)
DEFAULT_DATABASE_CONFIG["CONN_MAX_AGE"] = get_int(
    name="MITXPRO_DB_CONN_MAX_AGE",
    default=0,
    description="Maximum age of connection to Postgres in seconds",
)
# If True, disables server-side database cursors to prevent invalid cursor errors when using pgbouncer
DEFAULT_DATABASE_CONFIG["DISABLE_SERVER_SIDE_CURSORS"] = get_bool(
    name="MITXPRO_DB_DISABLE_SS_CURSORS",
    default=True,
    description="Disables Postgres server side cursors",
)


if get_bool(
    name="MITXPRO_DB_DISABLE_SSL",
    default=False,
    description="Disables SSL to postgres if set to True",
):
    DEFAULT_DATABASE_CONFIG["OPTIONS"] = {}
else:
    DEFAULT_DATABASE_CONFIG["OPTIONS"] = {"sslmode": "require"}

DATABASES = {"default": DEFAULT_DATABASE_CONFIG}

# Internationalization
# https://docs.djangoproject.com/en/2.0/topics/i18n/

LANGUAGE_CODE = "en-us"

TIME_ZONE = "UTC"

USE_I18N = True

USE_L10N = True

USE_TZ = True

# django-robots
ROBOTS_USE_HOST = False
ROBOTS_CACHE_TIMEOUT = get_int(
    name="ROBOTS_CACHE_TIMEOUT",
    default=60 * 60 * 24,
    description="How long the robots.txt file should be cached",
)

# profiling

SILKY_ANALYZE_QUERIES = True

# social auth
AUTHENTICATION_BACKENDS = (
    "authentication.backends.micromasters.MicroMastersAuth",
    "social_core.backends.email.EmailAuth",
    "social_core.backends.saml.SAMLAuth",
    # the following needs to stay here to allow login of local users
    "django.contrib.auth.backends.ModelBackend",
    "guardian.backends.ObjectPermissionBackend",
)

SOCIAL_AUTH_LOGIN_ERROR_URL = "login"
SOCIAL_AUTH_ALLOWED_REDIRECT_HOSTS = [urlparse(SITE_BASE_URL).netloc]

# Email backend settings
SOCIAL_AUTH_EMAIL_FORM_URL = "login"
SOCIAL_AUTH_EMAIL_FORM_HTML = "login.html"

SOCIAL_AUTH_EMAIL_USER_FIELDS = ["username", "email", "name", "password"]


# Only validate emails for the email backend
SOCIAL_AUTH_EMAIL_FORCE_EMAIL_VALIDATION = True

# Configure social_core.pipeline.mail.mail_validation
SOCIAL_AUTH_EMAIL_VALIDATION_FUNCTION = "mail.verification_api.send_verification_email"
SOCIAL_AUTH_EMAIL_VALIDATION_URL = "/"

SOCIAL_AUTH_PIPELINE = (
    # Checks if an admin user attempts to login/register while hijacking another user.
    "authentication.pipeline.user.forbid_hijack",
    # Get the information we can about the user and return it in a simple
    # format to create the user instance later. On some cases the details are
    # already part of the auth response from the provider, but sometimes this
    # could hit a provider API.
    "social_core.pipeline.social_auth.social_details",
    # Get the social uid from whichever service we're authing thru. The uid is
    # the unique identifier of the given user in the provider.
    "social_core.pipeline.social_auth.social_uid",
    # Verifies that the current auth process is valid within the current
    # project, this is where emails and domains whitelists are applied (if
    # defined).
    "social_core.pipeline.social_auth.auth_allowed",
    # Checks if the current social-account is already associated in the site.
    "social_core.pipeline.social_auth.social_user",
    # Associates the current social details with another user account with the same email address.
    "social_core.pipeline.social_auth.associate_by_email",
    # validate an incoming email auth request
    "authentication.pipeline.user.validate_email_auth_request",
    # validate the user's email either it is blocked or not.
    "authentication.pipeline.user.validate_email",
    # require a password and profile if they're not set
    "authentication.pipeline.user.validate_password",
    # Send a validation email to the user to verify its email address.
    # Disabled by default.
    "social_core.pipeline.mail.mail_validation",
    # Send the email address and hubspot cookie if it exists to hubspot_xpro.
    "authentication.pipeline.user.send_user_to_hubspot",
    # Generate a username for the user
    # NOTE: needs to be right before create_user so nothing overrides the username
    "authentication.pipeline.user.get_username",
    # Create a user if one doesn't exist, and require a password and name
    "authentication.pipeline.user.create_user_via_email",
    # verify the user against export compliance
    "authentication.pipeline.compliance.verify_exports_compliance",
    # Create the record that associates the social account with the user.
    "social_core.pipeline.social_auth.associate_user",
    # activate the user
    "authentication.pipeline.user.activate_user",
    # create the user's edx user and auth
    "authentication.pipeline.user.create_courseware_user",
    # Create a profile
    # NOTE: must be after all user records are created and the user is activated
    "authentication.pipeline.user.create_profile",
    # Populate the extra_data field in the social record with the values
    # specified by settings (and the default ones like access_token, etc).
    "social_core.pipeline.social_auth.load_extra_data",
    # Update the user record with any changed info from the auth service.
    "social_core.pipeline.user.user_details",
    # Sync user data with hubspot
    "authentication.pipeline.user.sync_user_to_hubspot",
)

AUTH_CHANGE_EMAIL_TTL_IN_MINUTES = get_int(
    name="AUTH_CHANGE_EMAIL_TTL_IN_MINUTES",
    default=60 * 24,
    description="Expiry time for a change email request, default is 1440 minutes(1 day)",
)

# Static files (CSS, JavaScript, Images)
# https://docs.djangoproject.com/en/1.8/howto/static-files/

# Serve static files with dj-static
STATIC_URL = "/static/"
CLOUDFRONT_DIST = get_string(
    name="CLOUDFRONT_DIST",
    default=None,
    description="The Cloundfront distribution to use for static assets",
)
if CLOUDFRONT_DIST:
    STATIC_URL = urljoin(
        "https://{dist}.cloudfront.net".format(dist=CLOUDFRONT_DIST), STATIC_URL
    )

STATICFILES_FINDERS = [
    "django.contrib.staticfiles.finders.FileSystemFinder",
    "django.contrib.staticfiles.finders.AppDirectoriesFinder",
]

STATIC_ROOT = "staticfiles"
STATICFILES_DIRS = (os.path.join(BASE_DIR, "static"),)


# Important to define this so DEBUG works properly
INTERNAL_IPS = (
    get_string(
        name="HOST_IP", default="127.0.0.1", description="This server's host IP"
    ),
)

# Configure e-mail settings
EMAIL_BACKEND = get_string(
    name="MITXPRO_EMAIL_BACKEND",
    default="django.core.mail.backends.smtp.EmailBackend",
    description="The default email backend to use for outgoing email. This is used in some places by django itself. See `NOTIFICATION_EMAIL_BACKEND` for the backend used for most application emails.",
)
EMAIL_HOST = get_string(
    name="MITXPRO_EMAIL_HOST",
    default="localhost",
    description="Outgoing e-mail hostname",
)
EMAIL_PORT = get_int(
    name="MITXPRO_EMAIL_PORT", default=25, description="Outgoing e-mail port"
)
EMAIL_HOST_USER = get_string(
    name="MITXPRO_EMAIL_USER", default="", description="Outgoing e-mail auth username"
)
EMAIL_HOST_PASSWORD = get_string(
    name="MITXPRO_EMAIL_PASSWORD",
    default="",
    description="Outgoing e-mail auth password",
)
EMAIL_USE_TLS = get_bool(
    name="MITXPRO_EMAIL_TLS", default=False, description="Outgoing e-mail TLS setting"
)

MITXPRO_REPLY_TO_ADDRESS = get_string(
    name="MITXPRO_REPLY_TO_ADDRESS",
    default="webmaster@localhost",
    description="E-mail to use for reply-to address of emails",
)


DEFAULT_FROM_EMAIL = get_string(
    name="MITXPRO_FROM_EMAIL",
    default="webmaster@localhost",
    description="E-mail to use for the from field",
)

MAILGUN_SENDER_DOMAIN = get_string(
    name="MAILGUN_SENDER_DOMAIN",
    default=None,
    description="The domain to send mailgun email through",
    required=True,
)
MAILGUN_KEY = get_string(
    name="MAILGUN_KEY",
    default=None,
    description="The token for authenticating against the Mailgun API",
    required=True,
)
MAILGUN_BATCH_CHUNK_SIZE = get_int(
    name="MAILGUN_BATCH_CHUNK_SIZE",
    default=1000,
    description="Maximum number of emails to send in a batch",
)
MAILGUN_RECIPIENT_OVERRIDE = get_string(
    name="MAILGUN_RECIPIENT_OVERRIDE",
    default=None,
    dev_only=True,
    description="Override the recipient for outgoing email, development only",
)
MAILGUN_FROM_EMAIL = get_string(
    name="MAILGUN_FROM_EMAIL",
    default="no-reply@localhost",
    description="Email which mail comes from",
)

EMAIL_SUPPORT = get_string(
    name="MITXPRO_SUPPORT_EMAIL",
    default=MAILGUN_RECIPIENT_OVERRIDE or "support@localhost",
    description="Email address listed for customer support",
)

NOTIFICATION_EMAIL_BACKEND = get_string(
    name="MITXPRO_NOTIFICATION_EMAIL_BACKEND",
    default="anymail.backends.mailgun.EmailBackend",
    description="The email backend to use for application emails",
)

ANYMAIL = {
    "MAILGUN_API_KEY": MAILGUN_KEY,
    "MAILGUN_SENDER_DOMAIN": MAILGUN_SENDER_DOMAIN,
}

# e-mail configurable admins
ADMIN_EMAIL = get_string(
    name="MITXPRO_ADMIN_EMAIL",
    default="",
    description="E-mail to send 500 reports to.",
    required=True,
)
if ADMIN_EMAIL != "":
    ADMINS = (("Admins", ADMIN_EMAIL),)
else:
    ADMINS = ()

# Logging configuration
LOG_LEVEL = get_string(
    name="MITXPRO_LOG_LEVEL", default="INFO", description="The log level default"
)
DJANGO_LOG_LEVEL = get_string(
    name="DJANGO_LOG_LEVEL", default="INFO", description="The log level for django"
)

# For logging to a remote syslog host
LOG_HOST = get_string(
    name="MITXPRO_LOG_HOST",
    default="localhost",
    description="Remote syslog server hostname",
)
LOG_HOST_PORT = get_int(
    name="MITXPRO_LOG_HOST_PORT", default=514, description="Remote syslog server port"
)

HOSTNAME = platform.node().split(".")[0]

# nplusone profiler logger configuration
NPLUSONE_LOGGER = logging.getLogger("nplusone")
NPLUSONE_LOG_LEVEL = logging.ERROR

LOGGING = {
    "version": 1,
    "disable_existing_loggers": False,
    "filters": {"require_debug_false": {"()": "django.utils.log.RequireDebugFalse"}},
    "formatters": {
        "verbose": {
            "format": (
                "[%(asctime)s] %(levelname)s %(process)d [%(name)s] "
                "%(filename)s:%(lineno)d - "
                "[{hostname}] - %(message)s"
            ).format(hostname=HOSTNAME),
            "datefmt": "%Y-%m-%d %H:%M:%S",
        }
    },
    "handlers": {
        "console": {
            "level": "DEBUG",
            "class": "logging.StreamHandler",
            "formatter": "verbose",
        },
        "syslog": {
            "level": LOG_LEVEL,
            "class": "logging.handlers.SysLogHandler",
            "facility": "local7",
            "formatter": "verbose",
            "address": (LOG_HOST, LOG_HOST_PORT),
        },
        "mail_admins": {
            "level": "ERROR",
            "filters": ["require_debug_false"],
            "class": "django.utils.log.AdminEmailHandler",
        },
    },
    "loggers": {
        "django": {
            "propagate": True,
            "level": DJANGO_LOG_LEVEL,
            "handlers": ["console", "syslog"],
        },
        "django.request": {
            "handlers": ["mail_admins"],
            "level": DJANGO_LOG_LEVEL,
            "propagate": True,
        },
        "nplusone": {"handlers": ["console"], "level": "ERROR"},
    },
    "root": {"handlers": ["console", "syslog"], "level": LOG_LEVEL},
}

GTM_TRACKING_ID = get_string(
    name="GTM_TRACKING_ID", default="", description="Google Tag Manager container ID"
)
GA_TRACKING_ID = get_string(
    name="GA_TRACKING_ID", default="", description="Google analytics tracking ID"
)
REACT_GA_DEBUG = get_bool(
    name="REACT_GA_DEBUG",
    default=False,
    dev_only=True,
    description="Enable debug for react-ga, development only",
)

RECAPTCHA_SITE_KEY = get_string(
    name="RECAPTCHA_SITE_KEY", default="", description="The ReCaptcha site key"
)
RECAPTCHA_SECRET_KEY = get_string(
    name="RECAPTCHA_SECRET_KEY", default="", description="The ReCaptcha secret key"
)

USE_X_FORWARDED_HOST = get_bool(
    name="USE_X_FORWARDED_HOST",
    default=False,
    description="Set HOST header to original domain accessed by user",
)
SITE_NAME = get_string(
    name="SITE_NAME", default="MIT xPRO", description="Name of the site. e.g MIT xPRO"
)
WAGTAIL_SITE_NAME = SITE_NAME

MEDIA_ROOT = get_string(
    name="MEDIA_ROOT",
    default="/var/media/",
    description="The root directory for locally stored media. Typically not used.",
)
MEDIA_URL = "/media/"
MITXPRO_USE_S3 = get_bool(
    name="MITXPRO_USE_S3",
    default=False,
    description="Use S3 for storage backend (required on Heroku)",
)

AWS_ACCESS_KEY_ID = get_string(
    name="AWS_ACCESS_KEY_ID", default=None, description="AWS Access Key for S3 storage."
)
AWS_SECRET_ACCESS_KEY = get_string(
    name="AWS_SECRET_ACCESS_KEY",
    default=None,
    description="AWS Secret Key for S3 storage.",
)
AWS_STORAGE_BUCKET_NAME = get_string(
    name="AWS_STORAGE_BUCKET_NAME", default=None, description="S3 Bucket name."
)
AWS_QUERYSTRING_AUTH = get_bool(
    name="AWS_QUERYSTRING_AUTH",
    default=False,
    description="Enables querystring auth for S3 urls",
)
# Provide nice validation of the configuration
if MITXPRO_USE_S3 and (
    not AWS_ACCESS_KEY_ID or not AWS_SECRET_ACCESS_KEY or not AWS_STORAGE_BUCKET_NAME
):
    raise ImproperlyConfigured(
        "You have enabled S3 support, but are missing one of "
        "AWS_ACCESS_KEY_ID, AWS_SECRET_ACCESS_KEY, or "
        "AWS_STORAGE_BUCKET_NAME"
    )
if MITXPRO_USE_S3:
    if CLOUDFRONT_DIST:
        AWS_S3_CUSTOM_DOMAIN = "{dist}.cloudfront.net".format(dist=CLOUDFRONT_DIST)
    DEFAULT_FILE_STORAGE = "storages.backends.s3boto3.S3Boto3Storage"

FEATURES = get_features()

CERTIFICATE_CREATION_DELAY_IN_HOURS = get_int(
    name="CERTIFICATE_CREATION_DELAY_IN_HOURS",
    default=48,
    description="The number of hours to delay automated certificate creation after a course run ends.",
)

# Redis
REDISCLOUD_URL = get_string(
    name="REDISCLOUD_URL", default=None, description="RedisCloud connection url"
)
if REDISCLOUD_URL is not None:
    _redis_url = REDISCLOUD_URL
else:
    _redis_url = get_string(
        name="REDIS_URL", default=None, description="Redis URL for non-production use"
    )

# Celery
USE_CELERY = True
CELERY_BROKER_URL = get_string(
    name="CELERY_BROKER_URL",
    default=_redis_url,
    description="Where celery should get tasks, default is Redis URL",
)
CELERY_RESULT_BACKEND = get_string(
    name="CELERY_RESULT_BACKEND",
    default=_redis_url,
    description="Where celery should put task results, default is Redis URL",
)
CELERY_BEAT_SCHEDULER = RedBeatScheduler
CELERY_REDBEAT_REDIS_URL = _redis_url
CELERY_TASK_ALWAYS_EAGER = get_bool(
    name="CELERY_TASK_ALWAYS_EAGER",
    default=False,
    dev_only=True,
    description="Enables eager execution of celery tasks, development only",
)
CELERY_TASK_EAGER_PROPAGATES = get_bool(
    name="CELERY_TASK_EAGER_PROPAGATES",
    default=True,
    description="Early executed tasks propagate exceptions",
)
CRON_COURSE_CERTIFICATES_HOURS = get_string(
    name="CRON_COURSE_CERTIFICATES_HOURS",
    default=0,
    description="'hours' value for the 'generate-course-certificate' scheduled task (defaults to midnight)",
)
CRON_COURSE_CERTIFICATES_DAYS = get_string(
    name="CRON_COURSE_CERTIFICATES_DAYS",
    default=None,
    description="'day_of_week' value for 'generate-course-certificate' scheduled task (default will run once a day).",
)
CRON_COURSERUN_SYNC_HOURS = get_string(
    name="CRON_COURSERUN_SYNC_HOURS",
    default=0,
    description="'hours' value for the 'sync-courseruns-data' scheduled task (defaults to midnight)",
)
CRON_COURSERUN_SYNC_DAYS = get_string(
    name="CRON_COURSERUN_SYNC_DAYS",
    default=None,
    description="'day_of_week' value for 'sync-courseruns-data' scheduled task (default will run once a day).",
)


CELERY_TASK_SERIALIZER = "json"
CELERY_RESULT_SERIALIZER = "json"
CELERY_ACCEPT_CONTENT = ["json"]
CELERY_TIMEZONE = "UTC"
RETRY_FAILED_EDX_ENROLLMENT_FREQUENCY = get_int(
    name="RETRY_FAILED_EDX_ENROLLMENT_FREQUENCY",
    default=60 * 30,
    description="How many seconds between retrying failed edX enrollments",
)
REPAIR_COURSEWARE_USERS_FREQUENCY = get_int(
    name="REPAIR_COURSEWARE_USERS_FREQUENCY",
    default=60 * 30,
    description="How many seconds between repairing courseware records for faulty users",
)
REPAIR_COURSEWARE_USERS_OFFSET = int(REPAIR_COURSEWARE_USERS_FREQUENCY / 2)
DRIVE_WEBHOOK_EXPIRATION_MINUTES = get_int(
    name="DRIVE_WEBHOOK_EXPIRATION_MINUTES",
    default=60 * 24,
    description=(
        "The number of minutes after creation that a webhook (push notification) for a Drive "
        "file will expire (Google does not accept an expiration beyond 24 hours, and if the "
        "expiration is not provided via API, it defaults to 1 hour)."
    ),
)
DRIVE_WEBHOOK_RENEWAL_PERIOD_MINUTES = get_int(
    name="DRIVE_WEBHOOK_RENEWAL_PERIOD_MINUTES",
    default=60 * 3,
    description=(
        "The maximum time difference (in minutes) from the present time to a webhook expiration "
        "date to consider a webhook 'fresh', i.e.: not in need of renewal. If the time difference "
        "is less than this value, the webhook should be renewed."
    ),
)
DRIVE_WEBHOOK_ASSIGNMENT_WAIT = get_int(
    name="DRIVE_WEBHOOK_ASSIGNMENT_WAIT",
    default=60 * 5,
    description=(
        "The number of seconds to wait to process a coupon assignment sheet after we receive "
        "a webhook request from that sheet. The task to process the sheet is scheduled this many "
        "seconds in the future."
    ),
)
DRIVE_WEBHOOK_ASSIGNMENT_MAX_AGE_DAYS = get_int(
    name="DRIVE_WEBHOOK_ASSIGNMENT_MAX_AGE_DAYS",
    default=30,
    description=(
        "The number of days from the last update that a coupon assignment sheet should still be "
        "considered 'fresh', i.e.: should still be monitored for changes via webhook/file watch."
    ),
)
SHEETS_MONITORING_FREQUENCY = get_int(
    name="SHEETS_MONITORING_FREQUENCY",
    default=60 * 60 * 2,
    description="The frequency that the Drive folder should be checked for bulk coupon Sheets that need processing",
)
SHEETS_TASK_OFFSET = get_int(
    name="SHEETS_TASK_OFFSET",
    default=60 * 5,
    description="How many seconds to wait in between executing different Sheets tasks in series",
)

CELERY_BEAT_SCHEDULE = {
    "retry-failed-edx-enrollments": {
        "task": "courseware.tasks.retry_failed_edx_enrollments",
        "schedule": RETRY_FAILED_EDX_ENROLLMENT_FREQUENCY,
    },
    "repair-faulty-edx-users": {
        "task": "courseware.tasks.repair_faulty_courseware_users",
        "schedule": OffsettingSchedule(
            run_every=timedelta(seconds=REPAIR_COURSEWARE_USERS_FREQUENCY),
            offset=timedelta(seconds=REPAIR_COURSEWARE_USERS_OFFSET),
        ),
    },
    "generate-course-certificate": {
        "task": "courses.tasks.generate_course_certificates",
        "schedule": crontab(
            minute=0,
            hour=CRON_COURSE_CERTIFICATES_HOURS,
            day_of_week=CRON_COURSE_CERTIFICATES_DAYS or "*",
            day_of_month="*",
            month_of_year="*",
        ),
    },
    "sync-courseruns-data": {
        "task": "courses.tasks.sync_courseruns_data",
        "schedule": crontab(
            minute=0,
            hour=CRON_COURSERUN_SYNC_HOURS,
            day_of_week=CRON_COURSERUN_SYNC_DAYS or "*",
            day_of_month="*",
            month_of_year="*",
        ),
    },
}
if FEATURES.get("COUPON_SHEETS"):
    CELERY_BEAT_SCHEDULE["renew_all_file_watches"] = {
        "task": "sheets.tasks.renew_all_file_watches",
        "schedule": (
            DRIVE_WEBHOOK_EXPIRATION_MINUTES - DRIVE_WEBHOOK_RENEWAL_PERIOD_MINUTES
        )
        * 60,
    }
    alt_sheets_processing = FEATURES.get("COUPON_SHEETS_ALT_PROCESSING")
    if alt_sheets_processing:
        CELERY_BEAT_SCHEDULE.update(
            {
                "handle-coupon-request-sheet": {
                    "task": "sheets.tasks.handle_unprocessed_coupon_requests",
                    "schedule": SHEETS_MONITORING_FREQUENCY,
                }
            }
        )
    CELERY_BEAT_SCHEDULE.update(
        {
            "update-assignment-delivery-dates": {
                "task": "sheets.tasks.update_incomplete_assignment_delivery_statuses",
                "schedule": OffsettingSchedule(
                    run_every=timedelta(seconds=SHEETS_MONITORING_FREQUENCY),
                    offset=timedelta(
                        seconds=0 if not alt_sheets_processing else SHEETS_TASK_OFFSET
                    ),
                ),
            }
        }
    )

# Hijack
HIJACK_ALLOW_GET_REQUESTS = True
HIJACK_LOGOUT_REDIRECT_URL = "/admin/users/user"
HIJACK_REGISTER_ADMIN = False

# Wagtail
WAGTAIL_CACHE_BACKEND = get_string(
    name="WAGTAIL_CACHE_BACKEND",
    default="django_redis.cache.RedisCache",
    description="The caching backend to be used for Wagtail image renditions",
)
WAGTAIL_CACHE_URL = get_string(
    name="WAGTAIL_CACHE_URL",
    default=_redis_url,
    description="URL for Wagtail image renditions cache",
)
WAGTAIL_CACHE_MAX_ENTRIES = get_int(
    name="WAGTAIL_CACHE_MAX_ENTRIES",
    default=200,
    description="The maximum number of cache entries for Wagtail images",
)
WAGTAILEMBEDS_FINDERS = [
    {"class": "cms.embeds.YouTubeEmbedFinder"},
    {"class": "wagtail.embeds.finders.oembed"},
]

# django cache back-ends
CACHES = {
    "default": {
        "BACKEND": "django.core.cache.backends.locmem.LocMemCache",
        "LOCATION": "local-in-memory-cache",
    },
    "redis": {
        "BACKEND": "django_redis.cache.RedisCache",
        "LOCATION": CELERY_BROKER_URL,
        "OPTIONS": {"CLIENT_CLASS": "django_redis.client.DefaultClient"},
    },
    "renditions": {
        "BACKEND": WAGTAIL_CACHE_BACKEND,
        "LOCATION": WAGTAIL_CACHE_URL,
        "TIMEOUT": 31_536_000,  # 1 year
        "KEY_PREFIX": "wag",
        "OPTIONS": {
            "MAX_ENTRIES": WAGTAIL_CACHE_MAX_ENTRIES,
            "CLIENT_CLASS": "django_redis.client.DefaultClient",
        },
    },
}

AUTHENTICATION_BACKENDS = (
    "social_core.backends.email.EmailAuth",
    "oauth2_provider.backends.OAuth2Backend",
    "django.contrib.auth.backends.ModelBackend",
)


# required for migrations
OAUTH2_PROVIDER_ACCESS_TOKEN_MODEL = "oauth2_provider.AccessToken"
OAUTH2_PROVIDER_APPLICATION_MODEL = "oauth2_provider.Application"
OAUTH2_PROVIDER_REFRESH_TOKEN_MODEL = "oauth2_provider.RefreshToken"

OAUTH2_PROVIDER = {
    # this is the list of available scopes
    "SCOPES": {
        "read": "Read scope",
        "write": "Write scope",
        "user:read": "Can read user and profile data",
        "digitalcredentials": "Can read and write Digital Credentials data",
    },
    "DEFAULT_SCOPES": ["user:read"],
    "SCOPES_BACKEND_CLASS": "mitol.oauth_toolkit_extensions.backends.ApplicationAccessOrSettingsScopes",
    "ERROR_RESPONSE_WITH_SCOPES": DEBUG,
    "ALLOWED_REDIRECT_URI_SCHEMES": get_delimited_list(
        name="OAUTH2_PROVIDER_ALLOWED_REDIRECT_URI_SCHEMES",
        default=["http", "https"],
        description="List of schemes allowed for oauth2 redirect URIs",
    ),
}


# DRF configuration
REST_FRAMEWORK = {
    "DEFAULT_AUTHENTICATION_CLASSES": (
        "rest_framework.authentication.SessionAuthentication",
        "oauth2_provider.contrib.rest_framework.OAuth2Authentication",
    ),
    "DEFAULT_PERMISSION_CLASSES": ("rest_framework.permissions.IsAuthenticated",),
    "EXCEPTION_HANDLER": "mitxpro.exceptions.exception_handler",
    "TEST_REQUEST_DEFAULT_FORMAT": "json",
}

# Relative URL to be used by Djoser for the link in the password reset email
# (see: http://djoser.readthedocs.io/en/stable/settings.html#password-reset-confirm-url)
PASSWORD_RESET_CONFIRM_URL = "password_reset/confirm/{uid}/{token}/"

# mitol-django-common
MITOL_COMMON_USER_FACTORY = "users.factories.UserFactory"

# mitol-django-mail
MITOL_MAIL_FROM_EMAIL = MAILGUN_FROM_EMAIL
MITOL_MAIL_REPLY_TO_ADDRESS = MITXPRO_REPLY_TO_ADDRESS
MITOL_MAIL_MESSAGE_CLASSES = ["courses.messages.DigitalCredentialAvailableMessage"]
MITOL_MAIL_RECIPIENT_OVERRIDE = MAILGUN_RECIPIENT_OVERRIDE
MITOL_MAIL_FORMAT_RECIPIENT_FUNC = "users.utils.format_recipient"
MITOL_MAIL_ENABLE_EMAIL_DEBUGGER = get_bool(  # NOTE: this will override the legacy mail debugger defined in this project
    name="MITOL_MAIL_ENABLE_EMAIL_DEBUGGER",
    default=False,
    description="Enable the mitol-mail email debugger",
    dev_only=True,
)

# mitol-django-digital-credentials
MITOL_DIGITAL_CREDENTIALS_BUILD_CREDENTIAL_FUNC = (
    "courses.credentials.build_digital_credential"
)

# mitol-django-authenticaton
# import_settings_module, imports the default settings defined in ol-django-authentication app
import_settings_modules("mitol.authentication.settings.djoser_settings")
MITOL_AUTHENTICATION_FROM_EMAIL = MAILGUN_FROM_EMAIL
MITOL_AUTHENTICATION_REPLY_TO_EMAIL = MITXPRO_REPLY_TO_ADDRESS


MITXPRO_OAUTH_PROVIDER = "mitxpro-oauth2"
OPENEDX_OAUTH_APP_NAME = get_string(
    name="OPENEDX_OAUTH_APP_NAME",
    default="edx-oauth-app",
    required=True,
    description="The 'name' value for the Open edX OAuth Application",
)
OPENEDX_API_BASE_URL = get_string(
    name="OPENEDX_API_BASE_URL",
    default="http://edx.odl.local:18000",
    description="The base URL for the Open edX API",
    required=True,
)
OPENEDX_BASE_REDIRECT_URL = get_string(
    name="OPENEDX_BASE_REDIRECT_URL",
    default=OPENEDX_API_BASE_URL,
    description="The base redirect URL for an OAuth Application for the Open edX API",
)
OPENEDX_TOKEN_EXPIRES_HOURS = get_int(
    name="OPENEDX_TOKEN_EXPIRES_HOURS",
    default=1000,
    description="The number of hours until an access token for the Open edX API expires",
)
OPENEDX_API_CLIENT_ID = get_string(
    name="OPENEDX_API_CLIENT_ID",
    default=None,
    description="The OAuth2 client id to connect to Open edX with",
    required=True,
)
OPENEDX_API_CLIENT_SECRET = get_string(
    name="OPENEDX_API_CLIENT_SECRET",
    default=None,
    description="The OAuth2 client secret to connect to Open edX with",
    required=True,
)
OPENEDX_API_KEY = get_string(
    name="OPENEDX_API_KEY",
    default=None,
    description="edX API key (EDX_API_KEY setting in Open edX)",
    required=True,
)

MITXPRO_REGISTRATION_ACCESS_TOKEN = get_string(
    name="MITXPRO_REGISTRATION_ACCESS_TOKEN",
    default=None,
    description="Access token to secure Open edX registration API with",
)

OPENEDX_SERVICE_WORKER_API_TOKEN = get_string(
    name="OPENEDX_SERVICE_WORKER_API_TOKEN",
    default=None,
    description="Active access token with staff level permissions to use with OpenEdX API client for service tasks",
)
OPENEDX_SERVICE_WORKER_USERNAME = get_string(
    name="OPENEDX_SERVICE_WORKER_USERNAME",
    default=None,
    description="Username of the user whose token has been set in OPENEDX_SERVICE_WORKER_API_TOKEN",
)
EDX_API_CLIENT_TIMEOUT = get_int(
    name="EDX_API_CLIENT_TIMEOUT",
    default=60,
    description="Timeout (in seconds) for requests made via the edX API client",
)

# django debug toolbar only in debug mode
if DEBUG:
    INSTALLED_APPS += ("debug_toolbar",)
    # it needs to be enabled before other middlewares
    MIDDLEWARE = ("debug_toolbar.middleware.DebugToolbarMiddleware",) + MIDDLEWARE

# Cybersource
CYBERSOURCE_ACCESS_KEY = get_string(
    name="CYBERSOURCE_ACCESS_KEY", default=None, description="CyberSource Access Key"
)
CYBERSOURCE_SECURITY_KEY = get_string(
    name="CYBERSOURCE_SECURITY_KEY", default=None, description="CyberSource API key"
)
CYBERSOURCE_SECURE_ACCEPTANCE_URL = get_string(
    name="CYBERSOURCE_SECURE_ACCEPTANCE_URL",
    default=None,
    description="CyberSource API endpoint",
)
CYBERSOURCE_PROFILE_ID = get_string(
    name="CYBERSOURCE_PROFILE_ID", default=None, description="CyberSource Profile ID"
)
CYBERSOURCE_WSDL_URL = get_string(
    name="CYBERSOURCE_WSDL_URL",
    default=None,
    description="The URL to the cybersource WSDL",
)
CYBERSOURCE_MERCHANT_ID = get_string(
    name="CYBERSOURCE_MERCHANT_ID",
    default=None,
    description="The cybersource merchant id",
)
CYBERSOURCE_TRANSACTION_KEY = get_string(
    name="CYBERSOURCE_TRANSACTION_KEY",
    default=None,
    description="The cybersource transaction key",
)
CYBERSOURCE_INQUIRY_LOG_NACL_ENCRYPTION_KEY = get_string(
    name="CYBERSOURCE_INQUIRY_LOG_NACL_ENCRYPTION_KEY",
    default=None,
    description="The public key to encrypt export results with for our own security purposes. Should be a base64 encoded NaCl public key.",
)
CYBERSOURCE_EXPORT_SERVICE_ADDRESS_OPERATOR = get_string(
    name="CYBERSOURCE_EXPORT_SERVICE_ADDRESS_OPERATOR",
    default="AND",
    description="Whether just the name or the name and address should be used in exports verification. Refer to Cybersource docs.",
)
CYBERSOURCE_EXPORT_SERVICE_ADDRESS_WEIGHT = get_string(
    name="CYBERSOURCE_EXPORT_SERVICE_ADDRESS_WEIGHT",
    default="high",
    description="The weight of the address in determining whether a user passes exports checks. Refer to Cybersource docs.",
)
CYBERSOURCE_EXPORT_SERVICE_NAME_WEIGHT = get_string(
    name="CYBERSOURCE_EXPORT_SERVICE_NAME_WEIGHT",
    default="high",
    description="The weight of the name in determining whether a user passes exports checks. Refer to Cybersource docs.",
)

CYBERSOURCE_EXPORT_SERVICE_SANCTIONS_LISTS = get_string(
    name="CYBERSOURCE_EXPORT_SERVICE_SANCTIONS_LISTS",
    default=None,
    description="Additional sanctions lists to validate for exports. Refer to Cybersource docs.",
)

ENABLE_ORDER_RECEIPTS = get_bool(
    name="ENABLE_ORDER_RECEIPTS",
    default=False,
    description="Enable enrollment order receipts.",
)

# Voucher keys for PDF parsing
VOUCHER_DOMESTIC_EMPLOYEE_KEY = get_string(
    name="VOUCHER_DOMESTIC_EMPLOYEE_KEY",
    default="UNIQUE02",
    description="Employee key for domestic vouchers",
)
VOUCHER_DOMESTIC_EMPLOYEE_ID_KEY = get_string(
    name="VOUCHER_DOMESTIC_EMPLOYEE_ID_KEY",
    default="UNIQUE03",
    description="Voucher employee key ID for domestic vouchers",
)
VOUCHER_DOMESTIC_KEY = get_string(
    name="VOUCHER_DOMESTIC_KEY",
    default="UNIQUE04",
    description="Voucher key for domestic vouchers",
)
VOUCHER_DOMESTIC_COURSE_KEY = get_string(
    name="VOUCHER_DOMESTIC_COURSE_KEY",
    default="UNIQUE05",
    description="Course key for domestic vouchers",
)
VOUCHER_DOMESTIC_CREDITS_KEY = get_string(
    name="VOUCHER_DOMESTIC_CREDITS_KEY",
    default="UNIQUE06",
    description="Credits key for domestic vouchers",
)
VOUCHER_DOMESTIC_DATES_KEY = get_string(
    name="VOUCHER_DOMESTIC_DATES_KEY",
    default="UNIQUE07",
    description="Dates key for domestic vouchers",
)
VOUCHER_DOMESTIC_AMOUNT_KEY = get_string(
    name="VOUCHER_DOMESTIC_AMOUNT_KEY",
    default="UNIQUE08",
    description="Amount key for domestic vouchers",
)

VOUCHER_INTERNATIONAL_EMPLOYEE_KEY = get_string(
    name="VOUCHER_INTERNATIONAL_EMPLOYEE_KEY",
    default="UNIQUE09",
    description="Employee key for international vouchers",
)
VOUCHER_INTERNATIONAL_EMPLOYEE_ID_KEY = get_string(
    name="VOUCHER_INTERNATIONAL_EMPLOYEE_ID_KEY",
    default="UNIQUE13",
    description="Voucher employee key ID for international vouchers",
)
VOUCHER_INTERNATIONAL_DATES_KEY = get_string(
    name="VOUCHER_INTERNATIONAL_DATES_KEY",
    default="UNIQUE15",
    description="Dates key for international vouchers",
)
VOUCHER_INTERNATIONAL_COURSE_NAME_KEY = get_string(
    name="VOUCHER_INTERNATIONAL_COURSE_NAME_KEY",
    default="UNIQUE16",
    description="Course name key for international vouchers",
)
VOUCHER_INTERNATIONAL_COURSE_NUMBER_KEY = get_string(
    name="VOUCHER_INTERNATIONAL_COURSE_NUMBER_KEY",
    default="UNIQUE17",
    description="Course number key for international vouchers",
)

VOUCHER_COMPANY_ID = get_int(
    name="VOUCHER_COMPANY_ID", default="1", description="Company ID for vouchers"
)

# Hubspot sync settings
MITOL_HUBSPOT_API_PRIVATE_TOKEN = get_string(
    name="MITOL_HUBSPOT_API_PRIVATE_TOKEN",
    default=None,
    description="Hubspot private token to authenticate with API",
)
MITOL_HUBSPOT_API_RETRIES = get_int(
    name="MITOL_HUBSPOT_API_RETRIES",
    default=3,
    description="Number of times to retry a failed hubspot API request",
)
MITOL_HUBSPOT_API_ID_PREFIX = get_string(
    name="MITOL_HUBSPOT_API_ID_PREFIX",
    default="XPRO",
    description="The prefix to use for hubspot unique_app_id field values",
)
HUBSPOT_PIPELINE_ID = get_string(
    name="HUBSPOT_PIPELINE_ID",
    default="default",
    description="Hubspot ID for the ecommerce pipeline",
)
HUBSPOT_MAX_CONCURRENT_TASKS = get_int(
    name="HUBSPOT_MAX_CONCURRENT_TASKS",
    default=4,
    description="Max number of concurrent Hubspot tasks to run",
)
HUBSPOT_TASK_DELAY = get_int(
    name="HUBSPOT_TASK_DELAY",
    default=1000,
    description="Number of milliseconds to wait between consecutive Hubspot calls",
)
HUBSPOT_CONFIG = {
    "HUBSPOT_NEW_COURSES_FORM_GUID": get_string(
        name="HUBSPOT_NEW_COURSES_FORM_GUID",
        default="",
        description="Form guid over hub spot for new courses email subscription form.",
    ),
    "HUBSPOT_FOOTER_FORM_GUID": get_string(
        name="HUBSPOT_FOOTER_FORM_GUID",
        default="",
        description="Form guid over hub spot for footer block.",
    ),
    "HUBSPOT_PORTAL_ID": get_string(
        name="HUBSPOT_PORTAL_ID", default="", description="Hub spot portal id."
    ),
    "HUBSPOT_CREATE_USER_FORM_ID": get_string(
        name="HUBSPOT_CREATE_USER_FORM_ID",
        default=None,
        description="Form ID for Hubspot Forms API",
    ),
}

# Sheets settings
DRIVE_SERVICE_ACCOUNT_CREDS = get_string(
    name="DRIVE_SERVICE_ACCOUNT_CREDS",
    default=None,
    description="The contents of the Service Account credentials JSON to use for Google API auth",
)
DRIVE_CLIENT_ID = get_string(
    name="DRIVE_CLIENT_ID",
    default=None,
    description="Client ID from Google API credentials",
)
DRIVE_CLIENT_SECRET = get_string(
    name="DRIVE_CLIENT_SECRET",
    default=None,
    description="Client secret from Google API credentials",
)
DRIVE_API_PROJECT_ID = get_string(
    name="DRIVE_API_PROJECT_ID",
    default=None,
    description="ID for the Google API project where the credentials were created",
)
DRIVE_WEBHOOK_CHANNEL_ID = get_string(
    name="DRIVE_WEBHOOK_CHANNEL_ID",
    default="mitxpro-sheets-app",
    description="Channel ID to use for requests to get push notifications for file changes",
)
DRIVE_SHARED_ID = get_string(
    name="DRIVE_SHARED_ID",
    default=None,
    description="ID of the Shared Drive (a.k.a. Team Drive). This is equal to the top-level folder ID.",
)
DRIVE_OUTPUT_FOLDER_ID = get_string(
    name="DRIVE_OUTPUT_FOLDER_ID",
    default=None,
    description="ID of the Drive folder where newly created Sheets should be kept",
)
COUPON_REQUEST_SHEET_ID = get_string(
    name="COUPON_REQUEST_SHEET_ID",
    default=None,
    description="ID of the Google Sheet that contains requests for coupons",
)
ENROLLMENT_CHANGE_SHEET_ID = get_string(
    name="ENROLLMENT_CHANGE_SHEET_ID",
    default=None,
    description=(
        "ID of the Google Sheet that contains the enrollment change request worksheets (refunds, transfers, etc)"
    ),
)
REFUND_REQUEST_WORKSHEET_ID = get_string(
    name="REFUND_REQUEST_WORKSHEET_ID",
    default="0",
    description=(
        "ID of the worksheet within the enrollment change request spreadsheet that contains enrollment refund requests"
    ),
)
DEFERRAL_REQUEST_WORKSHEET_ID = get_string(
    name="DEFERRAL_REQUEST_WORKSHEET_ID",
    default=None,
    description=(
        "ID of the worksheet within the enrollment change request spreadsheet that contains "
        "enrollment deferral requests"
    ),
)
GOOGLE_DOMAIN_VERIFICATION_TAG_VALUE = get_string(
    name="GOOGLE_DOMAIN_VERIFICATION_TAG_VALUE",
    default=None,
    description="The value of the meta tag used by Google to verify the owner of a domain (used for enabling push notifications)",
)
SHEETS_ADMIN_EMAILS = get_delimited_list(
    name="SHEETS_ADMIN_EMAILS",
    default=[],
    description="Comma-separated list of emails for users that should be added as an editor for all newly created Sheets",
)
SHEETS_DATE_FORMAT = get_string(
    name="SHEETS_DATE_FORMAT",
    default="%m/%d/%Y %H:%M:%S",
    description="Python strptime format for datetime columns in enrollment management spreadsheets",
)
SHEETS_DATE_ONLY_FORMAT = get_string(
    name="SHEETS_DATE_ONLY_FORMAT",
    default="%m/%d/%Y",
    description="Python strptime format for date columns (no time) in enrollment management spreadsheets",
)
_sheets_date_timezone = get_string(
    name="SHEETS_DATE_TIMEZONE",
    default="UTC",
    description=(
        "The name of the timezone that should be assumed for date/time values in spreadsheets. "
        "Choose from a value in the TZ database (https://en.wikipedia.org/wiki/List_of_tz_database_time_zones)."
    ),
)
SHEETS_DATE_TIMEZONE = pytz.timezone(_sheets_date_timezone)

SHEETS_REFUND_FIRST_ROW = get_int(
    name="SHEETS_REFUND_FIRST_ROW",
    default=4,
    description=(
        "The first row (as it appears in the spreadsheet) of data that our scripts should consider "
        "processing in the refund request spreadsheet"
    ),
)
SHEETS_DEFERRAL_FIRST_ROW = get_int(
    name="SHEETS_DEFERRAL_FIRST_ROW",
    default=5,
    description=(
        "The first row (as it appears in the spreadsheet) of data that our scripts should consider "
        "processing in the deferral request spreadsheet"
    ),
)
# Specify the zero-based index of certain request sheet columns
SHEETS_REQ_EMAIL_COL = 7
SHEETS_REQ_PROCESSED_COL = 8
SHEETS_REQ_ERROR_COL = 9
SHEETS_REQ_CALCULATED_COLUMNS = {
    SHEETS_REQ_EMAIL_COL,
    SHEETS_REQ_PROCESSED_COL,
    SHEETS_REQ_ERROR_COL,
}
# Calculate the column letters in the spreadsheet based on those indices
_uppercase_a_ord = ord("A")
SHEETS_REQ_PROCESSED_COL_LETTER = chr(SHEETS_REQ_PROCESSED_COL + _uppercase_a_ord)
SHEETS_REQ_ERROR_COL_LETTER = chr(SHEETS_REQ_ERROR_COL + _uppercase_a_ord)

SHEETS_REFUND_PROCESSOR_COL = get_int(
    name="SHEETS_REFUND_PROCESSOR_COL",
    default=11,
    description=(
        "The zero-based index of the enrollment change sheet column that contains the user that processed the row"
    ),
)
SHEETS_REFUND_COMPLETED_DATE_COL = get_int(
    name="SHEETS_REFUND_COMPLETED_DATE_COL",
    default=12,
    description=(
        "The zero-based index of the enrollment change sheet column that contains the row completion date"
    ),
)
SHEETS_REFUND_ERROR_COL = get_int(
    name="SHEETS_REFUND_ERROR_COL",
    default=13,
    description=(
        "The zero-based index of the enrollment change sheet column that contains row processing error messages"
    ),
)
SHEETS_REFUND_SKIP_ROW_COL = get_int(
    name="SHEETS_REFUND_SKIP_ROW_COL",
    default=14,
    description=(
        "The zero-based index of the enrollment change sheet column that indicates whether the row should be skipped"
    ),
)

# Digital Credentials
DIGITAL_CREDENTIALS_DEEP_LINK_URL = get_string(
    name="DIGITAL_CREDENTIALS_DEEP_LINK_URL",
    default=None,
    description="URL at which to deep link the learner to for the digital credentials wallet",
)
DIGITAL_CREDENTIALS_ISSUER_ID = get_string(
    name="DIGITAL_CREDENTIALS_ISSUER_ID",
    default=None,
    description="Issuer identifier for digital credentials",
)
DIGITAL_CREDENTIALS_VERIFICATION_METHOD = get_string(
    name="DIGITAL_CREDENTIALS_VERIFICATION_METHOD",
    default=None,
    description="Verification method for digital credentials",
)
# pylint:disable=fixme
# FIXME: This setting is meant to be temporary and it should be removed once we decide to support digital credentials
#  for all courses/programs.
DIGITAL_CREDENTIALS_SUPPORTED_RUNS = get_delimited_list(
    name="DIGITAL_CREDENTIALS_SUPPORTED_RUNS",
    default=[],
    description="Comma separated string of course/program runs/Ids that support digital credentials",
)

DEFAULT_AUTO_FIELD = "django.db.models.AutoField"

# Force the country determination code to use the user's profile only
# This is for local testing, since your IP won't belong to a country
ECOMMERCE_FORCE_PROFILE_COUNTRY = get_bool(
    name="ECOMMERCE_FORCE_PROFILE_COUNTRY",
    default=False,
    description="Force the country determination to be done with the user profile only",
)<|MERGE_RESOLUTION|>--- conflicted
+++ resolved
@@ -27,12 +27,7 @@
 from mitxpro.celery_utils import OffsettingSchedule
 from mitxpro.sentry import init_sentry
 
-<<<<<<< HEAD
-
-VERSION = "0.129.0"
-=======
 VERSION = "0.130.0"
->>>>>>> de84a57e
 
 ENVIRONMENT = get_string(
     name="MITXPRO_ENVIRONMENT",
